--- conflicted
+++ resolved
@@ -16,16 +16,6 @@
 # https://doc.rust-lang.org/cargo/reference/manifest.html
 
 [dependencies]
-<<<<<<< HEAD
-delegate = "^0.6.1"
-itertools = "^0.10.1"
-log = "^0.4.14"
-ndarray = "^0.15.4"
-pest = "^2.1.3"
-pest_derive = "^2.1.0"
-sprs = "^0.11.0"
-thiserror = "^1.0.30"
-=======
 delegate = "^0.6"
 itertools = "^0.10"
 log = "^0.4"
@@ -37,7 +27,6 @@
 pest_derive = "^2.1"
 sprs = "^0.11"
 thiserror = "^1.0"
->>>>>>> 6dd2f986
 
 [dev-dependencies]
 all_asserts = "^2.3"
