/// Storage trait implementation of union, intersection, symmetric difference and difference operators.
#[macro_export]
macro_rules! impl_storage_set_operators {
    ($storage:ident) => {
        impl<T> std::ops::Not for &$storage<T>
        where
            T: $crate::types::VertexTrait,
        {
            type Output = $storage<T>;

            /// Complement of a graph.
            ///
            /// Let $G$ be a graph, then the complement graph $\overline{G}$ is defined as:
            ///
            /// $$ \overline{G} \thinspace \equiv \thinspace \lbrace (x, y) \thinspace | \thinspace (x, y) \in (V(G) \times V(G)) \wedge (x, y) \not \in E(G) \rbrace $$
            ///
            /// Ignores additional attributes (for now).
            ///
            fn not(self) -> Self::Output {
                self.complement()
            }
        }

        impl<T> std::ops::BitAnd for &$storage<T>
        where
            T: $crate::types::VertexTrait,
        {
            type Output = $storage<T>;

            /// Intersection of two graphs.
            ///
            /// Let $G$ and $H$ be two graphs, then the intersection graph $G \cap H$ is defined as:
            ///
            /// $$ G \cap H \thinspace \equiv \thinspace V(G) \cap V(H) \wedge E(G) \cap E(H) $$
            ///
            /// Ignores additional attributes (for now).
            ///
            fn bitand(self, rhs: Self) -> Self::Output {
                self.intersection(rhs)
            }
        }

        impl<T> std::ops::BitOr for &$storage<T>
        where
            T: $crate::types::VertexTrait,
        {
            type Output = $storage<T>;

            /// Union of two graphs.
            ///
            /// Let $G$ and $H$ be two graphs, then the union graph $G \cup H$ is defined as:
            ///
            /// $$ G \cup H \thinspace \equiv \thinspace V(G) \cup V(H) \wedge E(G) \cup E(H) $$
            ///
            /// Ignores additional attributes (for now).
            ///
            fn bitor(self, rhs: Self) -> Self::Output {
                self.union(rhs)
            }
        }

        impl<T> std::ops::BitXor for &$storage<T>
        where
            T: $crate::types::VertexTrait,
        {
            type Output = $storage<T>;

            /// Symmetric difference of two graphs.
            ///
            /// Let $G$ and $H$ be two graphs, then the symmetric difference graph $G \thinspace \Delta \thinspace H$ is defined as:
            ///
            /// $$ G \thinspace \Delta \thinspace H \thinspace \equiv \thinspace E(G) \thinspace \Delta \thinspace E(H) $$
            ///
            /// It can also be expressed as:
            ///
            /// $$ G \thinspace \Delta \thinspace H \thinspace \equiv \thinspace (G - H) \cup (H - G) $$
            ///
            /// Ignores additional attributes (for now).
            ///
            fn bitxor(self, rhs: Self) -> Self::Output {
                self.symmetric_difference(rhs)
            }
        }

        impl<T> std::ops::Sub for &$storage<T>
        where
            T: $crate::types::VertexTrait,
        {
            type Output = $storage<T>;

            /// Difference of two graphs.
            ///
            /// Let $G$ and $H$ be two graphs, then the difference graph $G - H$ is defined as:
            ///
            /// $$ G - H \thinspace \equiv \thinspace E(G) - E(H) $$
            ///
            /// Ignores additional attributes (for now).
            ///
            fn sub(self, rhs: Self) -> Self::Output {
                self.difference(rhs)
            }
        }
    };
}

/// Storage delegation and graph trait implementation for graphs.
#[macro_export]
macro_rules! impl_graph_trait {
    ($graph:ident, $storage:ident) => {
        impl<T> $crate::graphs::GraphTrait for $graph<T>
        where
            T: $crate::types::VertexTrait,
        {
            fn as_vertex_attrs(&self) -> &$crate::types::Attributes<Self::Vertex> {
                &self.vattrs
            }

            fn has_vertex_attr(&self, x: &Self::Vertex, k: &str) -> Result<bool, $crate::errors::Error<Self::Vertex>> {
                // Check if vertex is valid.
                match self.vattrs.get(x) {
                    // If vertex is not defined return error.
                    None => Err($crate::errors::Error::VertexNotDefined(x.clone())),
                    // Otherwise, check if vertex has any attribute or an attribute with given key.
                    Some(attrs) => Ok(attrs.contains_key(k)),
                }
            }

            fn get_vertex_attr<'a>(
                &'a self,
                x: &'a Self::Vertex,
                k: &str,
            ) -> Result<&'a dyn std::any::Any, $crate::errors::Error<Self::Vertex>> {
                // Check if vertex is valid.
                match self.vattrs.get(x) {
                    // If vertex is not defined return error.
                    None => Err($crate::errors::Error::VertexNotDefined(x.clone())),
                    // Otherwise, check if vertex has an attribute with given key.
                    Some(attrs) => match attrs.get(k) {
                        // If attribute key is not defined return error.
                        None => Err($crate::errors::Error::VertexAttributeNotDefined(
                            x.clone(),
                            k.to_string(),
                        )),
                        // Otherwise, cast pointer to given type.
                        Some(v) => Ok(v),
                    },
                }
            }

            fn set_vertex_attr<V: 'static>(
                &mut self,
                x: &Self::Vertex,
                k: &str,
                v: V,
            ) -> Result<(), $crate::errors::Error<Self::Vertex>> {
                // Check if vertex is valid.
                match self.vattrs.get_mut(x) {
                    // Vertex is not defined, return error.
                    None => Err($crate::errors::Error::VertexNotDefined(x.clone())),
                    // Otherwise, check if vertex has any attribute or an attribute with given key.
                    Some(attrs) => {
                        // Insert attribute in map.
                        attrs.insert(k.to_string(), Box::new(v));
                        // Return successfully.
                        Ok(())
                    }
                }
            }

            fn unset_vertex_attr(
                &mut self,
                x: &Self::Vertex,
                k: &str,
            ) -> Result<Box<dyn std::any::Any>, $crate::errors::Error<Self::Vertex>> {
                // Check if vertex is valid.
                match self.vattrs.get_mut(x) {
                    // If vertex is not defined return error.
                    None => Err($crate::errors::Error::VertexNotDefined(x.clone())),
                    // Otherwise, try to remove the attribute with given key.
                    Some(attrs) => match attrs.remove(k) {
                        // There is no such attribute, return error.
                        None => Err($crate::errors::Error::VertexAttributeNotDefined(
                            x.clone(),
                            k.to_string(),
                        )),
                        // Return successfully.
                        Some(v) => Ok(v),
                    },
                }
            }

            fn as_edge_attrs(&self) -> &$crate::types::Attributes<(Self::Vertex, Self::Vertex)> {
                &self.eattrs
            }

            fn has_edge_attr(
                &self,
                x: &Self::Vertex,
                y: &Self::Vertex,
                k: &str,
            ) -> Result<bool, $crate::errors::Error<Self::Vertex>> {
                // Check if edge is valid.
                match self.eattrs.get(&(x.clone(), y.clone())) {
                    // If edge is not defined return error.
                    None => Err($crate::errors::Error::EdgeNotDefined(x.clone(), y.clone())),
                    // Otherwise, check if edge has any attribute or an attribute with given key.
                    Some(attrs) => Ok(attrs.contains_key(k)),
                }
            }

            fn get_edge_attr<'a>(
                &'a self,
                x: &Self::Vertex,
                y: &Self::Vertex,
                k: &str,
            ) -> Result<&'a dyn std::any::Any, $crate::errors::Error<Self::Vertex>> {
                // Check if edge is valid.
                match self.eattrs.get(&(x.clone(), y.clone())) {
                    // If edge is not defined return error.
                    None => Err($crate::errors::Error::EdgeNotDefined(x.clone(), y.clone())),
                    // Otherwise, check if edge has an attribute with given key.
                    Some(vattrs) => match vattrs.get(k) {
                        // If attribute key is not defined return error.
                        None => Err($crate::errors::Error::EdgeAttributeNotDefined(
                            x.clone(),
                            y.clone(),
                            k.to_string(),
                        )),
                        // Otherwise, cast pointer to given type.
                        Some(v) => Ok(v),
                    },
                }
            }

            fn set_edge_attr<V: 'static>(
                &mut self,
                x: &Self::Vertex,
                y: &Self::Vertex,
                k: &str,
                v: V,
            ) -> Result<(), $crate::errors::Error<Self::Vertex>> {
                // Check if edge is valid.
                match self.eattrs.get_mut(&(x.clone(), y.clone())) {
                    // Edge is not defined, return error.
                    None => Err($crate::errors::Error::EdgeNotDefined(x.clone(), y.clone())),
                    // Otherwise, check if edge has any attribute or an attribute with given key.
                    Some(attrs) => {
                        // Insert attribute in map.
                        attrs.insert(k.to_string(), Box::new(v));
                        // Return successfully.
                        Ok(())
                    }
                }
            }

            fn unset_edge_attr(
                &mut self,
                x: &Self::Vertex,
                y: &Self::Vertex,
                k: &str,
            ) -> Result<Box<dyn std::any::Any>, $crate::errors::Error<Self::Vertex>> {
                // Check if edge is valid.
                match self.vattrs.get_mut(x) {
                    // If edge is not defined return error.
                    None => Err($crate::errors::Error::EdgeNotDefined(x.clone(), y.clone())),
                    // Otherwise, try to remove the attribute with given key.
                    Some(attrs) => match attrs.remove(k) {
                        // There is no such attribute, return error.
                        None => Err($crate::errors::Error::EdgeAttributeNotDefined(
                            x.clone(),
                            y.clone(),
                            k.to_string(),
                        )),
                        // Return successfully.
                        Some(v) => Ok(v),
                    },
                }
            }
        }
    };
}

/// Storage delegation and graph trait implementation for undirected graphs.
#[macro_export]
macro_rules! impl_ungraph_trait {
    ($graph:ident, $storage:ident) => {
        impl<T> PartialEq for $graph<T>
        where
            T: $crate::types::VertexTrait,
        {
            /// Equality operator.
            ///
            /// Let $G$ and $H$ be two graphs, then $G$ is equal to $H$ if and only if
            /// they have the same vertex set $V$ and the same edge set $E$:
            ///
            /// $$G = H \iff V(G) = V(H) \wedge E(G) = E(H)$$
            ///
            /// # Complexity
            ///
            /// $O(|V| + |E|)$ - Linear in the order and size of the graph.
            ///
            /// # Examples
            ///
            /// ```
            /// use grathe::graphs::Graph;
            /// use grathe::storages::StorageTrait;
            ///
            /// let g = Graph::new();
            /// let h = Graph::new();
            ///
            /// assert_eq!(g, h);
            /// ```
            ///
            fn eq(&self, other: &Self) -> bool {
                self.data.eq(&other.data)
            }
        }

        impl<T> Eq for $graph<T> where T: $crate::types::VertexTrait {}

        impl<T> PartialOrd for $graph<T>
        where
            T: $crate::types::VertexTrait,
        {
            /// Comparable operator.
            ///
            /// Let $G$ and $H$ be two graphs, then $G$ is partially comparable to $H$
            /// if and only if they have the partially comparable vertex set $V$ and
            /// partially comparable edge set $E$:
            ///
            /// $$G \leq H \iff V(G) \leq V(H) \wedge E(G) \leq E(H)$$
            ///
            /// # Complexity
            ///
            /// $O(|V| + |E|)$ - Linear in the order and size of the graph.
            ///
            /// # Examples
            ///
            /// ```
            /// use all_asserts::*;
            /// use grathe::prelude::*;
            ///
            /// let g = Graph::new();
            /// let h = Graph::new();
            ///
            /// assert_le!(g, h);
            /// ```
            ///
            fn partial_cmp(&self, other: &Self) -> Option<std::cmp::Ordering> {
                self.data.partial_cmp(&other.data)
            }
        }

        $crate::impl_storage_set_operators!($graph);

        impl<T> $crate::storages::StorageTrait for $graph<T>
        where
            T: $crate::types::VertexTrait,
        {
            type Vertex = T;

            type Storage = $storage<T>;

            fn new() -> Self {
                Default::default()
            }

            fn storage(&self) -> &Self::Storage {
                &self.data
            }

            fn with_capacity(capacity: usize) -> Self {
                Self {
                    data: Self::Storage::with_capacity(capacity),
                    vattrs: Default::default(),
                    eattrs: Default::default(),
                }
            }

            fn complement(&self) -> Self {
                Self {
                    data: self.data.complement(),
                    vattrs: Default::default(),
                    eattrs: Default::default(),
                }
            }

            fn union(&self, other: &Self) -> Self {
                Self {
                    data: self.data.union(&other.data),
                    vattrs: Default::default(),
                    eattrs: Default::default(),
                }
            }

            fn intersection(&self, other: &Self) -> Self {
                Self {
                    data: self.data.intersection(&other.data),
                    vattrs: Default::default(),
                    eattrs: Default::default(),
                }
            }

            fn symmetric_difference(&self, other: &Self) -> Self {
                Self {
                    data: self.data.symmetric_difference(&other.data),
                    vattrs: Default::default(),
                    eattrs: Default::default(),
                }
            }

            fn difference(&self, other: &Self) -> Self {
                Self {
                    data: self.data.difference(&other.data),
                    vattrs: Default::default(),
                    eattrs: Default::default(),
                }
            }

            delegate::delegate! {
                to self.data {
                    fn clear(&mut self);
                    fn capacity(&self) -> usize;
                    fn reserve(&mut self, additional: usize);
                    fn shrink_to(&mut self, min_capacity: usize);
                    fn shrink_to_fit(&mut self);
                    fn vertices_iter<'a>(&'a self) -> Box<dyn $crate::types::VertexIterator<'a, Self::Vertex> + 'a>;
                    fn edges_iter<'a>(&'a self) -> Box<dyn $crate::types::EdgeIterator<'a, Self::Vertex> + 'a>;
                    fn adjacents_iter<'a>(&'a self, x: &'a Self::Vertex) -> Box<dyn $crate::types::VertexIterator<'a, Self::Vertex> + 'a>;
                    fn order(&self) -> usize;
                    fn has_vertex(&self, x: &Self::Vertex) -> bool;
                    fn has_edge(&self, x: &Self::Vertex, y: &Self::Vertex) -> Result<bool, $crate::errors::Error<Self::Vertex>>;
                }
            }

            fn size(&self) -> usize {
                // De-symmetrize edge set for correct size computation
                self.edges_iter().filter(|(x, y)| x <= y).count()
            }

            fn add_vertex<U>(&mut self, x: &U) -> Result<Self::Vertex, $crate::errors::Error<Self::Vertex>> where U: Eq + Clone + Into<Self::Vertex> {
                // Add vertex into the graph.
                let x = self.data.add_vertex(x)?;
                // Add associated attribute map.
                self.vattrs.insert(x.clone(), Default::default());
                // Return successfully.
                Ok(x)
            }

            fn del_vertex(&mut self, x: &Self::Vertex) -> Result<(), $crate::errors::Error<Self::Vertex>> {
                // Delete vertex from the graph.
                self.data.del_vertex(x)?;
                // Delete associated attribute map.
                self.vattrs.remove(x);
                // Return successfully.
                Ok(())
            }

            fn add_edge(&mut self, x: &Self::Vertex, y: &Self::Vertex) -> Result<(), $crate::errors::Error<Self::Vertex>> {
                // Add edge (y, x)
                self.data.add_edge(y, x)?;
                // Add edge (x, y)
                if x != y {
                    self.data.add_edge(x, y)?;
                }
                // Add associated attribute map.
                self.eattrs.insert((x.clone(), y.clone()), Default::default());
                // Return successfully.
                Ok(())
            }

            fn del_edge(&mut self, x: &Self::Vertex, y: &Self::Vertex) -> Result<(), $crate::errors::Error<Self::Vertex>> {
                // Del edge (y, x)
                self.data.del_edge(y, x)?;
                // Del edge (x, y)
                if x != y {
                    self.data.del_edge(x, y)?;
                }
                // Delete associated attribute map.
                self.eattrs.remove(&(x.clone(), y.clone()));
                // Return successfully.
                Ok(())
            }
        }

        impl<T> $crate::directions::DirectionalTrait for $graph<T>
        where
            T: $crate::types::VertexTrait,
        {
            fn is_directed(&self) -> bool {
                false
            }

            fn is_partially_directed(&self) -> bool {
                false
            }
        }

<<<<<<< HEAD
        impl_graph_trait!($graph, $storage);

        // TODO: Once `min_specialization` will be stabilized,
        // replace this with blanket `From` implementation.
        impl<'a, T> From<(&'a $graph<T>, &'a T)> for $crate::algorithms::BreadthFirstSearch<'a, $graph<T>>
        where
            T: VertexTrait,
        {
            fn from((g, x): (&'a $graph<T>, &'a T)) -> Self {
                Self::new(g, x, $graph::<T>::neighbors_iter)
            }
        }

        // TODO: Once `min_specialization` will be stabilized,
        // replace this with blanket `From` implementation.
        impl<'a, T> From<(&'a $graph<T>, &'a T)> for $crate::algorithms::DepthFirstSearch<'a, $graph<T>>
        where
            T: VertexTrait,
        {
            fn from((g, x): (&'a $graph<T>, &'a T)) -> Self {
                Self::new(g, x, $graph::<T>::neighbors_iter)
            }
        }
=======
        $crate::impl_graph_trait!($graph, $storage);
>>>>>>> 93ac1b68
    };
}

/// Storage delegation and graph trait implementation for directed graphs.
#[macro_export]
macro_rules! impl_digraph_trait {
    ($graph:ident, $storage:ident) => {
        impl<T> PartialEq for $graph<T>
        where
            T: $crate::types::VertexTrait,
        {
            fn eq(&self, other: &Self) -> bool {
                self.data.eq(&other.data)
            }
        }

        impl<T> Eq for $graph<T> where T: $crate::types::VertexTrait {}

        impl<T> PartialOrd for $graph<T>
        where
            T: $crate::types::VertexTrait,
        {
            fn partial_cmp(&self, other: &Self) -> Option<std::cmp::Ordering> {
                self.data.partial_cmp(&other.data)
            }
        }

        $crate::impl_storage_set_operators!($graph);

        impl<T> $crate::storages::StorageTrait for $graph<T>
        where
            T: $crate::types::VertexTrait,
        {
            type Vertex = T;

            type Storage = $storage<T>;

            fn new() -> Self {
                Default::default()
            }

            fn storage(&self) -> &Self::Storage {
                &self.data
            }

            fn with_capacity(capacity: usize) -> Self {
                Self {
                    data: Self::Storage::with_capacity(capacity),
                    vattrs: Default::default(),
                    eattrs: Default::default(),
                }
            }

            fn complement(&self) -> Self {
                Self {
                    data: self.data.complement(),
                    vattrs: Default::default(),
                    eattrs: Default::default(),
                }
            }

            fn union(&self, other: &Self) -> Self {
                Self {
                    data: self.data.union(&other.data),
                    vattrs: Default::default(),
                    eattrs: Default::default(),
                }
            }

            fn intersection(&self, other: &Self) -> Self {
                Self {
                    data: self.data.intersection(&other.data),
                    vattrs: Default::default(),
                    eattrs: Default::default(),
                }
            }

            fn symmetric_difference(&self, other: &Self) -> Self {
                Self {
                    data: self.data.symmetric_difference(&other.data),
                    vattrs: Default::default(),
                    eattrs: Default::default(),
                }
            }

            fn difference(&self, other: &Self) -> Self {
                Self {
                    data: self.data.difference(&other.data),
                    vattrs: Default::default(),
                    eattrs: Default::default(),
                }
            }

            delegate::delegate! {
                to self.data {
                    fn clear(&mut self);
                    fn capacity(&self) -> usize;
                    fn reserve(&mut self, additional: usize);
                    fn shrink_to(&mut self, min_capacity: usize);
                    fn shrink_to_fit(&mut self);
                    fn vertices_iter<'a>(&'a self) -> Box<dyn $crate::types::VertexIterator<'a, Self::Vertex> + 'a>;
                    fn edges_iter<'a>(&'a self) -> Box<dyn $crate::types::EdgeIterator<'a, Self::Vertex> + 'a>;
                    fn adjacents_iter<'a>(&'a self, x: &'a Self::Vertex) -> Box<dyn $crate::types::VertexIterator<'a, Self::Vertex> + 'a>;
                    fn order(&self) -> usize;
                    fn size(&self) -> usize;
                    fn has_vertex(&self, x: &Self::Vertex) -> bool;
                    fn add_vertex<U>(&mut self, x: &U) -> Result<Self::Vertex, $crate::errors::Error<Self::Vertex>> where U: Eq + Clone + Into<Self::Vertex>;
                    fn del_vertex(&mut self, x: &Self::Vertex) -> Result<(), $crate::errors::Error<Self::Vertex>>;
                    fn has_edge(&self, x: &Self::Vertex, y: &Self::Vertex) -> Result<bool, $crate::errors::Error<Self::Vertex>>;
                    fn add_edge(&mut self, x: &Self::Vertex, y: &Self::Vertex) -> Result<(), $crate::errors::Error<Self::Vertex>>;
                    fn del_edge(&mut self, x: &Self::Vertex, y: &Self::Vertex) -> Result<(), $crate::errors::Error<Self::Vertex>>;
                }
            }
        }

        impl<T> $crate::directions::DirectionalTrait for $graph<T>
        where
            T: $crate::types::VertexTrait,
        {
            fn is_directed(&self) -> bool {
                true
            }

            fn is_partially_directed(&self) -> bool {
                false
            }
        }

<<<<<<< HEAD
        impl_graph_trait!($graph, $storage);

        // TODO: Once `min_specialization` will be stabilized,
        // replace this with blanket `From` implementation.
        impl<'a, T> From<(&'a $graph<T>, &'a T)> for $crate::algorithms::BreadthFirstSearch<'a, $graph<T>>
        where
            T: VertexTrait,
        {
            fn from((g, x): (&'a $graph<T>, &'a T)) -> Self {
                Self::new(g, x, $graph::<T>::children_iter)
            }
        }

        // TODO: Once `min_specialization` will be stabilized,
        // replace this with blanket `From` implementation.
        impl<'a, T> From<(&'a $graph<T>, &'a T)> for $crate::algorithms::DepthFirstSearch<'a, $graph<T>>
        where
            T: VertexTrait,
        {
            fn from((g, x): (&'a $graph<T>, &'a T)) -> Self {
                Self::new(g, x, $graph::<T>::children_iter)
            }
        }
=======
        $crate::impl_graph_trait!($graph, $storage);
>>>>>>> 93ac1b68
    };
}

/// Partial compares sets.
#[macro_export]
macro_rules! partial_cmp_sets {
    ($a:ident, $b:ident) => {
        if $a.len() == $b.len() && $a.eq(&$b) {
            Some(Ordering::Equal)
        } else if $a.len() < $b.len() && $a.is_subset(&$b) {
            Some(Ordering::Less)
        } else if $a.len() > $b.len() && $a.is_superset(&$b) {
            Some(Ordering::Greater)
        } else {
            None
        }
    };
}<|MERGE_RESOLUTION|>--- conflicted
+++ resolved
@@ -496,14 +496,11 @@
             }
         }
 
-<<<<<<< HEAD
-        impl_graph_trait!($graph, $storage);
-
         // TODO: Once `min_specialization` will be stabilized,
         // replace this with blanket `From` implementation.
         impl<'a, T> From<(&'a $graph<T>, &'a T)> for $crate::algorithms::BreadthFirstSearch<'a, $graph<T>>
         where
-            T: VertexTrait,
+            T: $crate::types::VertexTrait,
         {
             fn from((g, x): (&'a $graph<T>, &'a T)) -> Self {
                 Self::new(g, x, $graph::<T>::neighbors_iter)
@@ -514,15 +511,14 @@
         // replace this with blanket `From` implementation.
         impl<'a, T> From<(&'a $graph<T>, &'a T)> for $crate::algorithms::DepthFirstSearch<'a, $graph<T>>
         where
-            T: VertexTrait,
+            T: $crate::types::VertexTrait,
         {
             fn from((g, x): (&'a $graph<T>, &'a T)) -> Self {
                 Self::new(g, x, $graph::<T>::neighbors_iter)
             }
         }
-=======
+
         $crate::impl_graph_trait!($graph, $storage);
->>>>>>> 93ac1b68
     };
 }
 
@@ -651,14 +647,11 @@
             }
         }
 
-<<<<<<< HEAD
-        impl_graph_trait!($graph, $storage);
-
         // TODO: Once `min_specialization` will be stabilized,
         // replace this with blanket `From` implementation.
         impl<'a, T> From<(&'a $graph<T>, &'a T)> for $crate::algorithms::BreadthFirstSearch<'a, $graph<T>>
         where
-            T: VertexTrait,
+            T: $crate::types::VertexTrait,
         {
             fn from((g, x): (&'a $graph<T>, &'a T)) -> Self {
                 Self::new(g, x, $graph::<T>::children_iter)
@@ -669,15 +662,14 @@
         // replace this with blanket `From` implementation.
         impl<'a, T> From<(&'a $graph<T>, &'a T)> for $crate::algorithms::DepthFirstSearch<'a, $graph<T>>
         where
-            T: VertexTrait,
+            T: $crate::types::VertexTrait,
         {
             fn from((g, x): (&'a $graph<T>, &'a T)) -> Self {
                 Self::new(g, x, $graph::<T>::children_iter)
             }
         }
-=======
+
         $crate::impl_graph_trait!($graph, $storage);
->>>>>>> 93ac1b68
     };
 }
 
