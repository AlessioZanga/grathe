<<<<<<< HEAD
use crate::traits::Storage;
=======
use super::Traversal;
use crate::traits::Base;
>>>>>>> 55efdec6
use crate::types::VertexIterator;
use crate::V;
use std::collections::{HashMap, VecDeque};
use std::iter::FusedIterator;

/// Breadth-first search structure.
///
/// This structure contains the `distance` and `predecessor` maps.
///
/// If the algorithm is set to the [`Forest`](super::Traversal) variant, a vertex with distance
/// [`usize::MAX`] means that such vertex is not reachable from the given
/// source vertex (i.e. the graph is disconnected).
///
pub struct BreadthFirstSearch<'a, T>
where
    T: Storage,
{
    /// Given graph reference.
    graph: &'a T,
    /// To-be-visited queue for the [`Forest`](super::Traversal) variant.
    vertices: VecDeque<&'a T::Vertex>,
    /// Reachable vertices of distance one from given vertex.
    reachable: fn(&'a T, &'a T::Vertex) -> Box<dyn VertexIterator<'a, T::Vertex> + 'a>,
    /// To-be-visited queue with the source vertex.
    queue: VecDeque<&'a T::Vertex>,
    /// Distance from the source vertex.
    pub distance: HashMap<&'a T::Vertex, usize>,
    /// Predecessor of each discovered vertex (except the source vertex).
    pub predecessor: HashMap<&'a T::Vertex, &'a T::Vertex>,
}

impl<'a, T> BreadthFirstSearch<'a, T>
where
    T: Storage,
{
    /// Build a new BFS iterator.
    ///
    /// Build a BFS iterator for a given graph. This will execute the [`Tree`](super::Traversal)
    /// variant of the algorithm, if not specified otherwise.
    ///
    /// # Panics
    ///
    /// Panics if the (optional) source vertex is not in the graph.
    ///
    /// # Examples
    ///
    /// ```
    /// use grathe::prelude::*;
    ///
    /// // Build a directed graph.
    /// let g = DiGraph::from_edges(&[
    ///     (0,  1), (1, 2), (0, 3), (0, 4), (4, 5)
    /// ]);
    ///
    /// // Build the search object over graph with `0` as source vertex.
    /// let mut search = BFS::from((&g, &0));
    ///
    /// // Consume the iterator in-place and assert later.
    /// search.run();
    ///
    /// // The source vertex has distance zero from itself ...
    /// assert_eq!(search.distance[&0], 0);
    /// // ... and no predecessor by definition.
    /// assert_eq!(search.predecessor.contains_key(&0), false);
    ///
    /// // For example, vertex `5` has distance two from `0` ...
    /// assert_eq!(search.distance[&5], 2);
    /// // ... and its predecessor is `4`.
    /// assert_eq!(search.predecessor[&5], &4);
    /// ```
    ///
    pub fn new(
        g: &'a T,
        x: Option<&'a T::Vertex>,
        f: fn(&'a T, &'a T::Vertex) -> Box<dyn VertexIterator<'a, T::Vertex> + 'a>,
        m: Traversal,
    ) -> Self {
        // Initialize default search object.
        let mut search = Self {
            // Set target graph.
            graph: g,
            // Initialize the [`Forest`] to-be-visited queue.
            vertices: Default::default(),
            // Set reachability function.
            reachable: f,
            // Initialize the to-be-visited queue with the source vertex.
            queue: Default::default(),
            // Initialize the distance map.
            distance: Default::default(),
            // Initialize the predecessor map.
            predecessor: Default::default(),
        };
        // If the graph is null.
        if g.order() == 0 {
            // Assert source vertex is none.
            assert!(x.is_none());
            // Then, return the default search object.
            return search;
        }
        // Get source vertex, if any.
        let x = match x {
            // If no source vertex is given, choose the first one in the vertex set.
            None => V!(g).next().unwrap(),
            // Otherwise ...
            Some(x) => {
                // ... assert that source vertex is in graph.
                assert!(g.has_vertex(x));
                // Return given source vertex.
                x
            }
        };
        // If visit variant is [`Forest`] ...
        if matches!(m, Traversal::Forest) {
            // ... fill the vertices queue.
            search.vertices.extend(V!(g));
        }
        // Push the source vertex into the queue.
        search.queue.push_front(x);
        // Set its distance to zero.
        search.distance.insert(x, 0);
        // Return search object.
        search
    }

    /// Execute the procedure.
    ///
    /// Execute the procedure and store the results for later queries.
    ///
    pub fn run(&mut self) -> &Self {
        while let Some(_) = self.next() {}

        self
    }
}

impl<'a, T> Iterator for BreadthFirstSearch<'a, T>
where
    T: Storage,
{
    type Item = &'a T::Vertex;

    fn next(&mut self) -> Option<Self::Item> {
        // If the current algorithm is set to Forest
        // and there are no more vertices in the queue ...
        if self.queue.is_empty() {
            // ... but there is at least one vertex ...
            while let Some(x) = self.vertices.pop_front() {
                // ... that was not visited.
                if !self.distance.contains_key(x) {
                    // Push such vertex into the visiting queue.
                    self.queue.push_front(x);
                    // Set its distance to usize::MAX, since it is
                    // not reachable from the original source vertex.
                    self.distance.insert(x, usize::MAX);
                    // Continue search visit.
                    break;
                }
            }
        }
        // If there are still vertices to be visited.
        if let Some(x) = self.queue.pop_front() {
            // Iterate over the reachable vertices of the popped vertex.
            for y in (self.reachable)(self.graph, x) {
                // If the vertex was never seen before.
                if !self.distance.contains_key(y) {
                    // Compute the distance from its predecessor.
<<<<<<< HEAD
                    self.distance.insert(y, self.distance[x] + 1);
=======
                    // NOTE: This operation is implemented using a
                    // `saturating_add` in order to avoid overflowing in
                    // the [`Forest`] variant, where `infinity` is usize::MAX.
                    self.distance.insert(z, self.distance[y].saturating_add(1));
>>>>>>> 55efdec6
                    // Set its predecessor.
                    self.predecessor.insert(y, x);
                    // Push it into the to-be-visited queue.
                    self.queue.push_back(y);
                }
            }
            // Return next vertex.
            return Some(x);
        }

        // Otherwise end is reached.
        None
    }
}

impl<'a, T> FusedIterator for BreadthFirstSearch<'a, T> where T: Base {}<|MERGE_RESOLUTION|>--- conflicted
+++ resolved
@@ -1,9 +1,5 @@
-<<<<<<< HEAD
+use super::Traversal;
 use crate::traits::Storage;
-=======
-use super::Traversal;
-use crate::traits::Base;
->>>>>>> 55efdec6
 use crate::types::VertexIterator;
 use crate::V;
 use std::collections::{HashMap, VecDeque};
@@ -170,14 +166,10 @@
                 // If the vertex was never seen before.
                 if !self.distance.contains_key(y) {
                     // Compute the distance from its predecessor.
-<<<<<<< HEAD
-                    self.distance.insert(y, self.distance[x] + 1);
-=======
                     // NOTE: This operation is implemented using a
                     // `saturating_add` in order to avoid overflowing in
                     // the [`Forest`] variant, where `infinity` is usize::MAX.
-                    self.distance.insert(z, self.distance[y].saturating_add(1));
->>>>>>> 55efdec6
+                    self.distance.insert(y, self.distance[x].saturating_add(1));
                     // Set its predecessor.
                     self.predecessor.insert(y, x);
                     // Push it into the to-be-visited queue.
@@ -193,4 +185,4 @@
     }
 }
 
-impl<'a, T> FusedIterator for BreadthFirstSearch<'a, T> where T: Base {}+impl<'a, T> FusedIterator for BreadthFirstSearch<'a, T> where T: Storage {}