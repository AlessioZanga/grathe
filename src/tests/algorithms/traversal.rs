--- conflicted
+++ resolved
@@ -37,12 +37,8 @@
                     // Execute BFS for the non-trivial graph.
                     let mut search = BFS::from((&g, &i));
                     // Consume the iterator in-place and assert later.
-<<<<<<< HEAD
-                    search.run();
-=======
-                    while let Some(_) = search.next() {}
-
->>>>>>> 55efdec6
+                    search.run();
+
                     // Check BFS coherence.
                     assert_eq!(search.distance.len(), 2);
                     assert_eq!(search.predecessor.len(), 1);
@@ -60,12 +56,8 @@
                     // Execute BFS for the non-connected graph.
                     let mut search = BFS::from((&g, &i));
                     // Consume the iterator in-place and assert later.
-<<<<<<< HEAD
-                    search.run();
-=======
-                    while let Some(_) = search.next() {}
-
->>>>>>> 55efdec6
+                    search.run();
+
                     // Check BFS coherence.
                     assert_eq!(search.distance.len(), 2);
                     assert_eq!(search.predecessor.len(), 1);
@@ -105,12 +97,8 @@
                     // Execute DFS for the non-trivial graph.
                     let mut search = BFS::from((&g, &0));
                     // Consume the iterator in-place and assert later.
-<<<<<<< HEAD
-                    search.run();
-=======
-                    while let Some(_) = search.next() {}
-
->>>>>>> 55efdec6
+                    search.run();
+
                     // Check BFS coherence.
                     assert_eq!(search.distance.len(), 8);
                     assert_eq!(search.predecessor.len(), 7);
@@ -230,12 +218,8 @@
                     // Execute DFS for the trivial graph.
                     let mut search = DFS::from((&g, &i));
                     // Consume the iterator in-place and assert later.
-<<<<<<< HEAD
-                    search.run();
-=======
-                    while let Some(_) = search.next() {}
-
->>>>>>> 55efdec6
+                    search.run();
+
                     // The DFS on a trivial graph contains only the root ...
                     assert_eq!(search.discovery_time.len(), 1);
                     assert_eq!(search.finish_time.len(), 1);
@@ -254,12 +238,8 @@
                     // Execute DFS for the non-trivial graph.
                     let mut search = DFS::from((&g, &i));
                     // Consume the iterator in-place and assert later.
-<<<<<<< HEAD
-                    search.run();
-=======
-                    while let Some(_) = search.next() {}
-
->>>>>>> 55efdec6
+                    search.run();
+
                     // Check DFS coherence.
                     assert_eq!(search.discovery_time.len(), 2);
                     assert_eq!(search.finish_time.len(), 2);
@@ -280,12 +260,8 @@
                     // Execute DFS for the non-connected graph.
                     let mut search = DFS::from((&g, &i));
                     // Consume the iterator in-place and assert later.
-<<<<<<< HEAD
-                    search.run();
-=======
-                    while let Some(_) = search.next() {}
-
->>>>>>> 55efdec6
+                    search.run();
+
                     // Check DFS coherence.
                     assert_eq!(search.discovery_time.len(), 2);
                     assert_eq!(search.finish_time.len(), 2);
@@ -328,12 +304,8 @@
                     // Execute DFS for the non-trivial graph.
                     let mut search = DFS::from((&g, &0));
                     // Consume the iterator in-place and assert later.
-<<<<<<< HEAD
-                    search.run();
-=======
-                    while let Some(_) = search.next() {}
-
->>>>>>> 55efdec6
+                    search.run();
+
                     // Check DFS coherence.
                     assert_eq!(search.discovery_time.len(), 8);
                     assert_eq!(search.finish_time.len(), 8);
@@ -1013,13 +985,8 @@
         };
     }
 
-<<<<<<< HEAD
     mod adjacency_list_graph {
-        use crate::algorithms::{BFS, DFS};
-=======
-    mod undirected_adjacency_list_graph {
         use crate::algorithms::{LexBFS, LexDFS, BFS, DFS};
->>>>>>> 55efdec6
         use crate::errors::*;
         use crate::graphs::UndirectedAdjacencyListGraph;
         use crate::traits::Storage;
