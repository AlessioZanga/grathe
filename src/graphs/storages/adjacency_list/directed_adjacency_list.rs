use std::{
    cmp::Ordering,
    collections::{btree_map::Entry, BTreeSet, HashMap},
};

use ndarray::prelude::*;
use sprs::TriMat;

use crate::{
    graphs::attributes::AttributesMap,
    prelude::{DFSEdge, DFSEdges, Traversal, BFS},
    traits::{Connectivity, Convert, Directed, Operators, Storage, WithAttributes},
    types::{
        directions, AdjacencyList, DenseAdjacencyMatrix, DenseMarkMatrix, EdgeIterator, Error, ExactSizeIter,
        Mark as M, SparseAdjacencyMatrix, SparseMarkMatrix, Vertex, VertexIterator,
    },
    Ch, E, V,
};

/// Directed graph based on adjacency list storage layout.
#[derive(Clone, Debug, Default)]
pub struct DirectedAdjacencyList<V, A = AttributesMap<V, (), (), ()>>
where
    V: Vertex,
    A: WithAttributes<V>,
{
    _attributes: A,
    _data: AdjacencyList<V>,
    _size: usize,
}

impl<V, A> PartialEq for DirectedAdjacencyList<V, A>
where
    V: Vertex,
    A: WithAttributes<V>,
{
    fn eq(&self, other: &Self) -> bool {
        self._data.eq(&other._data)
    }
}

impl<V, A> Eq for DirectedAdjacencyList<V, A>
where
    V: Vertex,
    A: WithAttributes<V>,
{
}

crate::traits::impl_partial_ord!(DirectedAdjacencyList);

crate::traits::impl_capacity!(DirectedAdjacencyList);

impl<V, A> Operators for DirectedAdjacencyList<V, A>
where
    V: Vertex,
    A: WithAttributes<V>,
{
    fn complement(&self) -> Self {
        // Copy the vertex set.
        let vertices: BTreeSet<_> = self._data.keys().cloned().collect();
        // Iterate over every permutation of V^2.
        let data: AdjacencyList<_> = vertices
            .iter()
            .map(|x| (*x, vertices.difference(&self._data[x]).cloned().collect()))
            .collect();
        // Compute complement size.
        let size = data.iter().map(|(_, ys)| ys.len()).sum();

        Self {
            _data: data,
            _size: size,
            ..Default::default()
        }
    }

    fn union(&self, other: &Self) -> Self {
        // Clone internal storage status.
        let mut data = self._data.clone();
        // For each other entry.
        for (x, ys) in other._data.iter() {
            // Get the correspondent entry on the union (or default it).
            let zs = data.entry(*x).or_default();
            // Perform union of entries.
            *zs = zs.union(ys).cloned().collect();
        }
        // Compute union size.
        let size = data.iter().map(|(_, ys)| ys.len()).sum();

        // Return the union graph.
        Self {
            _data: data,
            _size: size,
            ..Default::default()
        }
    }

    fn intersection(&self, other: &Self) -> Self {
        let data: AdjacencyList<_> = self
            ._data
            .iter()
            // For each entry in the current graph.
            .filter_map(|(x, ys)| {
                other._data.get(x).map(|zs| {
                    // If there a common vertex, then intersect its adjacent vertices.
                    (*x, ys.intersection(zs).cloned().collect())
                })
            })
            .collect();
        // Compute intersection size.
        let size = data.iter().map(|(_, ys)| ys.len()).sum();

        Self {
            _data: data,
            _size: size,
            ..Default::default()
        }
    }

    fn symmetric_difference(&self, other: &Self) -> Self {
        // Clone internal storage status.
        let mut data = self._data.clone();
        // For each other entry.
        for (x, ys) in other._data.iter() {
            // Get the correspondent entry on the union (or default it).
            let zs = data.entry(*x).or_default();
            // Perform symmetric difference of entries.
            *zs = zs.symmetric_difference(ys).cloned().collect();
        }
        // Compute symmetric difference size.
        let size = data.iter().map(|(_, ys)| ys.len()).sum();

        // Return the symmetric difference graph.
        Self {
            _data: data,
            _size: size,
            ..Default::default()
        }
    }

    fn difference(&self, other: &Self) -> Self {
        let data: AdjacencyList<_> = self
            ._data
            .iter()
            // For each entry in the current graph.
            .map(|(x, ys)| match other._data.get(x) {
                // If there a common vertex, then subtract its adjacent vertices.
                Some(zs) => (*x, ys.difference(zs).cloned().collect()),
                // Else return as it is.
                None => (*x, ys.clone()),
            })
            .collect();
        // Compute difference size.
        let size = data.iter().map(|(_, ys)| ys.len()).sum();

        Self {
            _data: data,
            _size: size,
            ..Default::default()
        }
    }
}

crate::traits::impl_operators_extension!(DirectedAdjacencyList);

impl<V, A> Storage for DirectedAdjacencyList<V, A>
where
    V: Vertex,
    A: WithAttributes<V>,
{
    type Vertex = V;

    type Direction = directions::Directed;

    fn new<I, J>(v_iter: I, e_iter: J) -> Self
    where
        I: IntoIterator<Item = Self::Vertex>,
        J: IntoIterator<Item = (Self::Vertex, Self::Vertex)>,
    {
        // Initialize the data storage using the vertex set.
        let mut data: AdjacencyList<Self::Vertex> = v_iter.into_iter().map(|x| (x, Default::default())).collect();
        // Fill the data storage using the edge set.
<<<<<<< HEAD
        for (x, y) in e_iter.into_iter() {
            data.entry(y).or_default();
=======
        let size = e_iter.into_iter().fold(0, |acc, (x, y)| {
            data.entry(y.clone()).or_default();
>>>>>>> 786241e7
            data.entry(x).or_default().insert(y);

            acc + 1
        });

        Self {
            _data: data,
            _size: size,
            ..Default::default()
        }
    }

    fn null() -> Self {
        Default::default()
    }

    fn empty<I>(iter: I) -> Self
    where
        I: IntoIterator<Item = Self::Vertex>,
    {
        let data = iter.into_iter().map(|x| (x, Default::default())).collect();

        Self {
            _data: data,
            ..Default::default()
        }
    }

    fn complete<I>(iter: I) -> Self
    where
        I: IntoIterator<Item = Self::Vertex>,
    {
        // Initialize the data storage using the vertex set.
        let data: Vec<_> = iter.into_iter().collect();
        // Fill the data storage by copying the vertex set.
        let data: AdjacencyList<Self::Vertex> = data.iter().map(|x| (*x, BTreeSet::from_iter(data.clone()))).collect();
        let size = data.len() * data.len();

        Self {
            _data: data,
            _size: size,
            ..Default::default()
        }
    }

    fn clear(&mut self) {
        // Clear the data structure.
        self._data.clear();
        // Clear size.
        self._size = 0;
    }

    fn vertices_iter<'a>(&'a self) -> Box<dyn VertexIterator<'a, Self::Vertex> + 'a> {
        Box::new(self._data.keys())
    }

    fn edges_iter<'a>(&'a self) -> Box<dyn EdgeIterator<'a, Self::Vertex> + 'a> {
        Box::new(ExactSizeIter::new(
            self._data.iter().flat_map(|(x, ys)| std::iter::repeat(x).zip(ys)),
            self.size(),
        ))
    }

    fn adjacents_iter<'a>(&'a self, x: &'a Self::Vertex) -> Box<dyn VertexIterator<'a, Self::Vertex> + 'a> {
        let mut adjacents: BTreeSet<&'a Self::Vertex> = self._data[x].iter().collect();
        for (y, zs) in &self._data {
            if zs.contains(x) {
                adjacents.insert(y);
            }
        }
        Box::new(adjacents.into_iter())
    }

    fn order(&self) -> usize {
        self._data.len()
    }

    fn size(&self) -> usize {
        self._size
    }

    fn has_vertex(&self, x: &Self::Vertex) -> bool {
        // Check if map contains key.
        self._data.contains_key(x)
    }

    fn add_vertex(&mut self, x: Self::Vertex) -> bool {
        // If the entry is vacant ...
        if let Entry::Vacant(entry) = self._data.entry(x) {
            // ... insert the default value.
            entry.insert(Default::default());

            return true;
        }

        false
    }

    fn del_vertex(&mut self, x: &Self::Vertex) -> bool {
        // Remove vertex from map.
        if self._data.remove(x).is_some() {
            // Remove remaining identifiers, if any.
            self._data.iter_mut().for_each(|(_, y)| {
                y.remove(x);
            });

            return true;
        }

        false
    }

    fn has_edge(&self, x: &Self::Vertex, y: &Self::Vertex) -> bool {
        // Check vertices indentifiers.
        assert!(
            self._data.contains_key(x),
            "Vertex identifiers does not exist in the graph"
        );
        assert!(
            self._data.contains_key(y),
            "Vertex identifiers does not exist in the graph"
        );

        self._data.get(x).unwrap().contains(y)
    }

    fn add_edge(&mut self, x: &Self::Vertex, y: &Self::Vertex) -> bool {
<<<<<<< HEAD
        // Check if second vertex exists.
        match self._data.contains_key(y) {
            // No vertex defined.
            false => panic!(),
            // Get mutable vertex adjacency set.
            true => match self._data.get_mut(x) {
                // No vertex defined.
                None => panic!(),
                // Try to insert vertex into adjacency set.
                Some(adjacent) => {
                    if adjacent.insert(*y) {
                        // Update size.
                        self._size += 1;

                        return true;
                    }
                }
            },
=======
        // Check vertices indentifiers.
        assert!(
            self._data.contains_key(x),
            "Vertex identifiers does not exist in the graph"
        );
        assert!(
            self._data.contains_key(y),
            "Vertex identifiers does not exist in the graph"
        );

        // Get mutable reference to adjacency set.
        if self._data.get_mut(x).unwrap().insert(y.clone()) {
            // Update size.
            self._size += 1;

            return true;
>>>>>>> 786241e7
        }

        false
    }

    fn del_edge(&mut self, x: &Self::Vertex, y: &Self::Vertex) -> bool {
        // Check vertices indentifiers.
        assert!(
            self._data.contains_key(x),
            "Vertex identifiers does not exist in the graph"
        );
        assert!(
            self._data.contains_key(y),
            "Vertex identifiers does not exist in the graph"
        );

        // Get mutable reference to adjacency set.
        if self._data.get_mut(x).unwrap().remove(y) {
            // Update size.
            self._size -= 1;

            return true;
        }

        false
    }
}

impl<V, A> Connectivity for DirectedAdjacencyList<V, A>
where
    V: Vertex,
    A: WithAttributes<V>,
{
    fn has_path(&self, x: &Self::Vertex, y: &Self::Vertex) -> bool {
        // Account for self loops and then execute BFS.
        // NOTE: The difference between performing self.has_edge(z, y),
        // instead of z == y, is due to the possible presence of cycles.
        self.has_edge(x, y) || BFS::from((self, x)).skip(1).any(|z| self.has_edge(z, y))
    }

    fn is_connected(&self) -> bool {
        // A graph is connected if a tree-traversal discover every vertex in the graph.
        BFS::from(self).count() == self.order()
    }

    fn is_acyclic(&self) -> bool {
        // A graph is acyclic if it does not contain any back edge.
        !DFSEdges::new(self, None, Traversal::Forest).any(|e| matches!(e, DFSEdge::Back(_, _)))
    }
}

impl<V, A> Convert for DirectedAdjacencyList<V, A>
where
    V: Vertex,
    A: WithAttributes<V>,
{
<<<<<<< HEAD
    fn edge_list(&self) -> EdgeList<Self::Vertex> {
        let mut out = EdgeList::<Self::Vertex>::new();
        for (x, y) in E!(self) {
            out.insert((*x, *y));
        }

        out
    }

    fn adjacency_list(&self) -> AdjacencyList<Self::Vertex> {
        let mut out = AdjacencyList::<Self::Vertex>::new();
        for x in V!(self) {
            out.entry(*x).or_default();
        }
        for (x, y) in E!(self) {
            out.entry(*x).or_default().insert(*y);
        }

        out
=======
    fn adjacency_list(&self) -> AdjacencyList<Self::Vertex> {
        V!(self)
            .map(|x| (x.clone(), FromIterator::from_iter(Ch!(self, x).cloned())))
            .collect()
>>>>>>> 786241e7
    }

    fn dense_adjacency_matrix(&self) -> DenseAdjacencyMatrix {
        let n = self.order();
        let mut idx = HashMap::with_capacity(n);
        let mut out = DenseAdjacencyMatrix::from_elem((n, n), false);
        // Build vid-to-index mapping.
        idx.extend(V!(self).enumerate().map(|(i, x)| (x, i)));
        // Fill the output matrix.
        for (x, y) in E!(self) {
            out[(idx[&x], idx[&y])] = true;
        }

        out
    }

    fn sparse_adjacency_matrix(&self) -> SparseAdjacencyMatrix {
        let n = self.order();
        let mut idx = HashMap::with_capacity(n);
        let mut out = SparseAdjacencyMatrix::new((n, n));
        // Reserve capacity for sparse matrix.
        out.reserve(self.size());
        // Build vid-to-index mapping.
        idx.extend(V!(self).enumerate().map(|(i, x)| (x, i)));
        // Fill the output matrix.
        for (x, y) in E!(self) {
            out.add_triplet(idx[&x], idx[&y], true);
        }

        out
    }

    fn dense_incidence_matrix(&self) -> Array2<i8> {
        let (n, m) = (self.order(), self.size());
        let mut idx = HashMap::with_capacity(n);
        let mut out = Array2::from_elem((n, m), 0);
        // Build vid-to-index mapping.
        idx.extend(V!(self).enumerate().map(|(i, x)| (x, i)));
        // Fill the output matrix.
        for (i, (x, y)) in E!(self).enumerate() {
            out[(idx[&x], i)] -= 1;
            out[(idx[&y], i)] += 1;
        }

        out
    }

    fn sparse_incidence_matrix(&self) -> TriMat<i8> {
        let (n, m) = (self.order(), self.size());
        let mut idx = HashMap::with_capacity(n);
        let mut out = TriMat::new((n, m));
        // Reserve capacity for sparse matrix.
        out.reserve(2 * m);
        // Build vid-to-index mapping.
        idx.extend(V!(self).enumerate().map(|(i, x)| (x, i)));
        // Fill the output matrix.
        for (i, (x, y)) in E!(self).enumerate() {
            if x != y {
                out.add_triplet(idx[&x], i, -1);
                out.add_triplet(idx[&y], i, 1);
            } else {
                out.add_triplet(idx[&x], i, 0);
            }
        }

        out
    }

    fn dense_mark_matrix(&self) -> DenseMarkMatrix {
        self.dense_adjacency_matrix().mapv(|x| match x {
            false => M::None,
            true => M::TailHead,
        })
    }

    fn sparse_mark_matrix(&self) -> SparseMarkMatrix {
        self.sparse_adjacency_matrix()
            .into_iter()
            .map(|(&x, (i, j))| {
                let x = match x {
                    false => M::None,
                    true => M::TailHead,
                };
                (x, i, j)
            })
            .fold(
                {
                    let (n, m) = (self.order(), self.size());
                    SparseMarkMatrix::with_capacity((n, n), m)
                },
                |mut acc, (x, i, j)| {
                    acc.add_triplet(i, j, x);

                    acc
                },
            )
    }
}

crate::traits::impl_extend!(DirectedAdjacencyList);

crate::traits::impl_from!(DirectedAdjacencyList);

crate::traits::impl_subgraph!(DirectedAdjacencyList);

crate::traits::impl_with_attributes!(DirectedAdjacencyList);

impl<V, A> Directed for DirectedAdjacencyList<V, A>
where
    V: Vertex,
    A: WithAttributes<V>,
{
    fn parents_iter<'a>(&'a self, x: &'a Self::Vertex) -> Box<dyn VertexIterator<'a, Self::Vertex> + 'a> {
        assert!(self.has_vertex(x));
        Box::new(self._data.iter().filter_map(|(y, z)| match z.contains(x) {
            false => None,
            true => Some(y),
        }))
    }

    fn children_iter<'a>(&'a self, x: &'a Self::Vertex) -> Box<dyn VertexIterator<'a, Self::Vertex> + 'a> {
        Box::new(self._data[x].iter())
    }

    fn add_directed_edge(&mut self, x: &Self::Vertex, y: &Self::Vertex) -> bool {
        self.add_edge(x, y)
    }
}<|MERGE_RESOLUTION|>--- conflicted
+++ resolved
@@ -179,13 +179,8 @@
         // Initialize the data storage using the vertex set.
         let mut data: AdjacencyList<Self::Vertex> = v_iter.into_iter().map(|x| (x, Default::default())).collect();
         // Fill the data storage using the edge set.
-<<<<<<< HEAD
-        for (x, y) in e_iter.into_iter() {
-            data.entry(y).or_default();
-=======
         let size = e_iter.into_iter().fold(0, |acc, (x, y)| {
             data.entry(y.clone()).or_default();
->>>>>>> 786241e7
             data.entry(x).or_default().insert(y);
 
             acc + 1
@@ -313,26 +308,6 @@
     }
 
     fn add_edge(&mut self, x: &Self::Vertex, y: &Self::Vertex) -> bool {
-<<<<<<< HEAD
-        // Check if second vertex exists.
-        match self._data.contains_key(y) {
-            // No vertex defined.
-            false => panic!(),
-            // Get mutable vertex adjacency set.
-            true => match self._data.get_mut(x) {
-                // No vertex defined.
-                None => panic!(),
-                // Try to insert vertex into adjacency set.
-                Some(adjacent) => {
-                    if adjacent.insert(*y) {
-                        // Update size.
-                        self._size += 1;
-
-                        return true;
-                    }
-                }
-            },
-=======
         // Check vertices indentifiers.
         assert!(
             self._data.contains_key(x),
@@ -344,12 +319,11 @@
         );
 
         // Get mutable reference to adjacency set.
-        if self._data.get_mut(x).unwrap().insert(y.clone()) {
+        if self._data.get_mut(x).unwrap().insert(y) {
             // Update size.
             self._size += 1;
 
             return true;
->>>>>>> 786241e7
         }
 
         false
@@ -406,32 +380,10 @@
     V: Vertex,
     A: WithAttributes<V>,
 {
-<<<<<<< HEAD
-    fn edge_list(&self) -> EdgeList<Self::Vertex> {
-        let mut out = EdgeList::<Self::Vertex>::new();
-        for (x, y) in E!(self) {
-            out.insert((*x, *y));
-        }
-
-        out
-    }
-
-    fn adjacency_list(&self) -> AdjacencyList<Self::Vertex> {
-        let mut out = AdjacencyList::<Self::Vertex>::new();
-        for x in V!(self) {
-            out.entry(*x).or_default();
-        }
-        for (x, y) in E!(self) {
-            out.entry(*x).or_default().insert(*y);
-        }
-
-        out
-=======
     fn adjacency_list(&self) -> AdjacencyList<Self::Vertex> {
         V!(self)
-            .map(|x| (x.clone(), FromIterator::from_iter(Ch!(self, x).cloned())))
+            .map(|x| (x, FromIterator::from_iter(Ch!(self, x).cloned())))
             .collect()
->>>>>>> 786241e7
     }
 
     fn dense_adjacency_matrix(&self) -> DenseAdjacencyMatrix {
